--- conflicted
+++ resolved
@@ -118,25 +118,8 @@
 		}
 	}
 
-<<<<<<< HEAD
-	if p.config.MinionConfig != "" {
-		ui.Message(fmt.Sprintf("Uploading minion config: %s", p.config.MinionConfig))
-		err := uploadMinionConfig(comm, "/etc/salt/minion", p.config.MinionConfig)
-		if err != nil {
-			return err
-		}
-	}
-
-	if err = UploadLocalDirectory(p.config.LocalStateTree, p.config.TempConfigDir, comm, ui); err != nil {
-		return fmt.Errorf("Error uploading local state tree to remote: %s", err)
-	}
-
-	ui.Message(fmt.Sprintf("Creating remote states directory: %s/states", p.config.TempConfigDir))
-	cmd := &packer.RemoteCmd{Command: fmt.Sprintf("mkdir -p %s/states", p.config.TempConfigDir)}
-=======
 	ui.Message(fmt.Sprintf("Creating remote directory: %s", p.config.TempConfigDir))
 	cmd := &packer.RemoteCmd{Command: fmt.Sprintf("mkdir -p %s", p.config.TempConfigDir)}
->>>>>>> c680fe39
 	if err = cmd.StartWithUi(comm, ui); err != nil || cmd.ExitStatus != 0 {
 		if err == nil {
 			err = fmt.Errorf("Bad exit status: %d", cmd.ExitStatus)
