package template

import (
	"bufio"
	"bytes"
	"encoding/json"
	"fmt"
	"io"
	"os"
	"path/filepath"
	"sort"
	"strings"

	multierror "github.com/hashicorp/go-multierror"
	"github.com/hashicorp/packer/packer/tmp"
	"github.com/mitchellh/mapstructure"
)

// rawTemplate is the direct JSON document format of the template file.
// This is what is decoded directly from the file, and then it is turned
// into a Template object thereafter.
type rawTemplate struct {
	MinVersion  string `mapstructure:"min_packer_version" json:"min_packer_version,omitempty"`
	Description string `json:"description,omitempty"`

	Builders           []interface{}          `mapstructure:"builders" json:"builders,omitempty"`
	Comments           []map[string]string    `json:"comments,omitempty"`
	Push               map[string]interface{} `json:"push,omitempty"`
	PostProcessors     []interface{}          `mapstructure:"post-processors" json:"post-processors,omitempty"`
	Provisioners       []interface{}          `json:"provisioners,omitempty"`
	Variables          map[string]interface{} `json:"variables,omitempty"`
	SensitiveVariables []string               `mapstructure:"sensitive-variables" json:"sensitive-variables,omitempty"`

	RawContents []byte `json:"-"`
}

// MarshalJSON conducts the necessary flattening of the rawTemplate struct
// to provide valid Packer template JSON
func (r *rawTemplate) MarshalJSON() ([]byte, error) {
	// Avoid recursion
	type rawTemplate_ rawTemplate
	out, _ := json.Marshal(rawTemplate_(*r))

	var m map[string]json.RawMessage
	_ = json.Unmarshal(out, &m)

	// Flatten Comments
	delete(m, "comments")
	for _, comment := range r.Comments {
		for k, v := range comment {
			out, _ = json.Marshal(v)
			m[k] = out
		}
	}

	return json.Marshal(m)
}

// Template returns the actual Template object built from this raw
// structure.
func (r *rawTemplate) Template() (*Template, error) {
	var result Template
	var errs error

	// Copy some literals
	result.Description = r.Description
	result.MinVersion = r.MinVersion
	result.RawContents = r.RawContents

	// Gather the comments
	if len(r.Comments) > 0 {
		result.Comments = make(map[string]string, len(r.Comments))

		for _, c := range r.Comments {
			for k, v := range c {
				result.Comments[k] = v
			}
		}
	}

	// Gather the variables
	if len(r.Variables) > 0 {
		result.Variables = make(map[string]*Variable, len(r.Variables))
	}

	for k, rawV := range r.Variables {
		var v Variable
		v.Key = k

		// Variable is required if the value is exactly nil
		v.Required = rawV == nil

		// Weak decode the default if we have one
		if err := r.decoder(&v.Default, nil).Decode(rawV); err != nil {
			errs = multierror.Append(errs, fmt.Errorf(
				"variable %s: %s", k, err))
			continue
		}

		for _, sVar := range r.SensitiveVariables {
			if sVar == k {
				result.SensitiveVariables = append(result.SensitiveVariables, &v)
			}
		}

		result.Variables[k] = &v
	}

	// Let's start by gathering all the builders
	if len(r.Builders) > 0 {
		result.Builders = make(map[string]*Builder, len(r.Builders))
	}
	for i, rawB := range r.Builders {
		var b Builder
		if err := mapstructure.WeakDecode(rawB, &b); err != nil {
			errs = multierror.Append(errs, fmt.Errorf(
				"builder %d: %s", i+1, err))
			continue
		}

		// Set the raw configuration and delete any special keys
		b.Config = rawB.(map[string]interface{})

		delete(b.Config, "name")
		delete(b.Config, "type")

		if len(b.Config) == 0 {
			b.Config = nil
		}

		// If there is no type set, it is an error
		if b.Type == "" {
			errs = multierror.Append(errs, fmt.Errorf(
				"builder %d: missing 'type'", i+1))
			continue
		}

		// The name defaults to the type if it isn't set
		if b.Name == "" {
			b.Name = b.Type
		}

		// If this builder already exists, it is an error
		if _, ok := result.Builders[b.Name]; ok {
			errs = multierror.Append(errs, fmt.Errorf(
				"builder %d: builder with name '%s' already exists",
				i+1, b.Name))
			continue
		}

		// Append the builders
		result.Builders[b.Name] = &b
	}

	// Gather all the post-processors
	if len(r.PostProcessors) > 0 {
		result.PostProcessors = make([][]*PostProcessor, 0, len(r.PostProcessors))
	}
	for i, v := range r.PostProcessors {
		// Parse the configurations. We need to do this because post-processors
		// can take three different formats.
		configs, err := r.parsePostProcessor(i, v)
		if err != nil {
			errs = multierror.Append(errs, err)
			continue
		}

		// Parse the PostProcessors out of the configs
		pps := make([]*PostProcessor, 0, len(configs))
		for j, c := range configs {
			var pp PostProcessor
			if err := r.decoder(&pp, nil).Decode(c); err != nil {
				errs = multierror.Append(errs, fmt.Errorf(
					"post-processor %d.%d: %s", i+1, j+1, err))
				continue
			}

			// Type is required
			if pp.Type == "" {
				errs = multierror.Append(errs, fmt.Errorf(
					"post-processor %d.%d: type is required", i+1, j+1))
				continue
			}

<<<<<<< HEAD
			// Set the raw configuration and delete any special keys
			pp.Config = c

			delete(pp.Config, "except")
			delete(pp.Config, "only")
			delete(pp.Config, "keep_input_artifact")
			delete(pp.Config, "type")
			delete(pp.Config, "name")

			if len(pp.Config) == 0 {
				pp.Config = nil
=======
			// The name defaults to the type if it isn't set
			if pp.Name == "" {
				pp.Name = pp.Type
			}

			// Set the configuration
			delete(c, "except")
			delete(c, "only")
			delete(c, "keep_input_artifact")
			delete(c, "type")
			delete(c, "name")
			if len(c) > 0 {
				pp.Config = c
>>>>>>> 0e8afa37
			}

			pps = append(pps, &pp)
		}

		result.PostProcessors = append(result.PostProcessors, pps)
	}

	// Gather all the provisioners
	if len(r.Provisioners) > 0 {
		result.Provisioners = make([]*Provisioner, 0, len(r.Provisioners))
	}
	for i, v := range r.Provisioners {
		var p Provisioner
		if err := r.decoder(&p, nil).Decode(v); err != nil {
			errs = multierror.Append(errs, fmt.Errorf(
				"provisioner %d: %s", i+1, err))
			continue
		}

		// Type is required before any richer validation
		if p.Type == "" {
			errs = multierror.Append(errs, fmt.Errorf(
				"provisioner %d: missing 'type'", i+1))
			continue
		}

		// Set the raw configuration and delete any special keys
		p.Config = v.(map[string]interface{})

		delete(p.Config, "except")
		delete(p.Config, "only")
		delete(p.Config, "override")
		delete(p.Config, "pause_before")
		delete(p.Config, "type")

		if len(p.Config) == 0 {
			p.Config = nil
		}

		result.Provisioners = append(result.Provisioners, &p)
	}

	// Push
	if len(r.Push) > 0 {
		var p Push
		if err := r.decoder(&p, nil).Decode(r.Push); err != nil {
			errs = multierror.Append(errs, fmt.Errorf(
				"push: %s", err))
		}

		result.Push = p
	}

	// If we have errors, return those with a nil result
	if errs != nil {
		return nil, errs
	}

	return &result, nil
}

func (r *rawTemplate) decoder(
	result interface{},
	md *mapstructure.Metadata) *mapstructure.Decoder {
	d, err := mapstructure.NewDecoder(&mapstructure.DecoderConfig{
		DecodeHook: mapstructure.StringToTimeDurationHookFunc(),
		Metadata:   md,
		Result:     result,
	})
	if err != nil {
		// This really shouldn't happen since we have firm control over
		// all the arguments and they're all unit tested. So we use a
		// panic here to note this would definitely be a bug.
		panic(err)
	}
	return d
}

func (r *rawTemplate) parsePostProcessor(
	i int, raw interface{}) ([]map[string]interface{}, error) {
	switch v := raw.(type) {
	case string:
		return []map[string]interface{}{
			{"type": v},
		}, nil
	case map[string]interface{}:
		return []map[string]interface{}{v}, nil
	case []interface{}:
		var err error
		result := make([]map[string]interface{}, len(v))
		for j, innerRaw := range v {
			switch innerV := innerRaw.(type) {
			case string:
				result[j] = map[string]interface{}{"type": innerV}
			case map[string]interface{}:
				result[j] = innerV
			case []interface{}:
				err = multierror.Append(err, fmt.Errorf(
					"post-processor %d.%d: sequence not allowed to be nested in a sequence",
					i+1, j+1))
			default:
				err = multierror.Append(err, fmt.Errorf(
					"post-processor %d.%d: unknown format",
					i+1, j+1))
			}
		}

		if err != nil {
			return nil, err
		}

		return result, nil
	default:
		return nil, fmt.Errorf("post-processor %d: bad format", i+1)
	}
}

// Parse takes the given io.Reader and parses a Template object out of it.
func Parse(r io.Reader) (*Template, error) {
	// Create a buffer to copy what we read
	var buf bytes.Buffer
	if _, err := buf.ReadFrom(r); err != nil {
		return nil, err
	}

	// First, decode the object into an interface{}. We do this instead of
	// the rawTemplate directly because we'd rather use mapstructure to
	// decode since it has richer errors.
	var raw interface{}
	if err := json.Unmarshal(buf.Bytes(), &raw); err != nil {
		return nil, err
	}

	// Create our decoder
	var md mapstructure.Metadata
	var rawTpl rawTemplate
	rawTpl.RawContents = buf.Bytes()
	decoder, err := mapstructure.NewDecoder(&mapstructure.DecoderConfig{
		Metadata: &md,
		Result:   &rawTpl,
	})
	if err != nil {
		return nil, err
	}

	// Do the actual decode into our structure
	if err := decoder.Decode(raw); err != nil {
		return nil, err
	}

	// Build an error if there are unused root level keys
	if len(md.Unused) > 0 {
		sort.Strings(md.Unused)

		unusedMap, ok := raw.(map[string]interface{})
		if !ok {
			return nil, fmt.Errorf("Failed to convert unused root level keys to map")
		}

		for _, unused := range md.Unused {
			if unused[0] == '_' {
				commentVal, ok := unusedMap[unused].(string)
				if !ok {
					return nil, fmt.Errorf("Failed to cast root level comment value to string")
				}

				comment := map[string]string{
					unused: commentVal,
				}

				rawTpl.Comments = append(rawTpl.Comments, comment)
				continue
			}

			err = multierror.Append(err, fmt.Errorf(
				"Unknown root level key in template: '%s'", unused))
		}
	}
	if err != nil {
		return nil, err
	}

	// Return the template parsed from the raw structure
	return rawTpl.Template()
}

// ParseFile is the same as Parse but is a helper to automatically open
// a file for parsing.
func ParseFile(path string) (*Template, error) {
	var f *os.File
	var err error
	if path == "-" {
		// Create a temp file for stdin in case of errors
		f, err = tmp.File("parse")
		if err != nil {
			return nil, err
		}
		defer os.Remove(f.Name())
		defer f.Close()
		io.Copy(f, os.Stdin)
		f.Seek(0, os.SEEK_SET)
	} else {
		f, err = os.Open(path)
		if err != nil {
			return nil, err
		}
		defer f.Close()
	}
	tpl, err := Parse(f)
	if err != nil {
		syntaxErr, ok := err.(*json.SyntaxError)
		if !ok {
			return nil, err
		}
		// Rewind the file and get a better error
		f.Seek(0, os.SEEK_SET)
		// Grab the error location, and return a string to point to offending syntax error
		line, col, highlight := highlightPosition(f, syntaxErr.Offset)
		err = fmt.Errorf("Error parsing JSON: %s\nAt line %d, column %d (offset %d):\n%s", err, line, col, syntaxErr.Offset, highlight)
		return nil, err
	}

	if !filepath.IsAbs(path) {
		path, err = filepath.Abs(path)
		if err != nil {
			return nil, err
		}
	}

	tpl.Path = path
	return tpl, nil
}

// Takes a file and the location in bytes of a parse error
// from json.SyntaxError.Offset and returns the line, column,
// and pretty-printed context around the error with an arrow indicating the exact
// position of the syntax error.
func highlightPosition(f *os.File, pos int64) (line, col int, highlight string) {
	// Modified version of the function in Camlistore by Brad Fitzpatrick
	// https://github.com/camlistore/camlistore/blob/4b5403dd5310cf6e1ae8feb8533fd59262701ebc/vendor/go4.org/errorutil/highlight.go
	line = 1
	// New io.Reader for file
	br := bufio.NewReader(f)
	// Initialize lines
	lastLine := ""
	thisLine := new(bytes.Buffer)
	// Loop through template to find line, column
	for n := int64(0); n < pos; n++ {
		// read byte from io.Reader
		b, err := br.ReadByte()
		if err != nil {
			break
		}
		// If end of line, save line as previous line in case next line is offender
		if b == '\n' {
			lastLine = thisLine.String()
			thisLine.Reset()
			line++
			col = 1
		} else {
			// Write current line, until line is safe, or error point is encountered
			col++
			thisLine.WriteByte(b)
		}
	}

	// Populate highlight string to place a '^' char at offending column
	if line > 1 {
		highlight += fmt.Sprintf("%5d: %s\n", line-1, lastLine)
	}

	highlight += fmt.Sprintf("%5d: %s\n", line, thisLine.String())
	highlight += fmt.Sprintf("%s^\n", strings.Repeat(" ", col+5))
	return
}<|MERGE_RESOLUTION|>--- conflicted
+++ resolved
@@ -182,9 +182,13 @@
 				continue
 			}
 
-<<<<<<< HEAD
 			// Set the raw configuration and delete any special keys
 			pp.Config = c
+
+			// The name defaults to the type if it isn't set
+			if pp.Name == "" {
+				pp.Name = pp.Type
+			}
 
 			delete(pp.Config, "except")
 			delete(pp.Config, "only")
@@ -194,21 +198,6 @@
 
 			if len(pp.Config) == 0 {
 				pp.Config = nil
-=======
-			// The name defaults to the type if it isn't set
-			if pp.Name == "" {
-				pp.Name = pp.Type
-			}
-
-			// Set the configuration
-			delete(c, "except")
-			delete(c, "only")
-			delete(c, "keep_input_artifact")
-			delete(c, "type")
-			delete(c, "name")
-			if len(c) > 0 {
-				pp.Config = c
->>>>>>> 0e8afa37
 			}
 
 			pps = append(pps, &pp)
