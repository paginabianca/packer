--- conflicted
+++ resolved
@@ -120,11 +120,7 @@
 	return nil
 }
 
-<<<<<<< HEAD
-func (p *PostProcessor) PostProcess(ctx context.Context, ui packer.Ui, artifact packer.Artifact) (packer.Artifact, bool, error) {
-=======
-func (p *PostProcessor) PostProcess(ui packer.Ui, artifact packer.Artifact) (packer.Artifact, bool, bool, error) {
->>>>>>> b7d62b2a
+func (p *PostProcessor) PostProcess(ctx context.Context, ui packer.Ui, artifact packer.Artifact) (packer.Artifact, bool, bool, error) {
 	var err error
 
 	session, err := p.config.Session()
