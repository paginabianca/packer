--- conflicted
+++ resolved
@@ -60,12 +60,8 @@
 	build := &BuildBlock{}
 
 	var b struct {
-<<<<<<< HEAD
 		Name        string   `hcl:"name,optional"`
-		FromSources []string `hcl:"sources"`
-=======
 		FromSources []string `hcl:"sources,optional"`
->>>>>>> 1147ef9a
 		Config      hcl.Body `hcl:",remain"`
 	}
 	diags := gohcl.DecodeBody(block.Body, nil, &b)
