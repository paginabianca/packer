---
description: |
    The amazon-chroot Packer builder is able to create Amazon AMIs backed by an
    EBS volume as the root device. For more information on the difference between
    instance storage and EBS-backed instances, storage for the root device section
    in the EC2 documentation.
layout: docs
page_title: 'Amazon chroot - Builders'
sidebar_current: 'docs-builders-amazon-chroot'
---

# AMI Builder (chroot)

Type: `amazon-chroot`

The `amazon-chroot` Packer builder is able to create Amazon AMIs backed by an
EBS volume as the root device. For more information on the difference between
instance storage and EBS-backed instances, see the ["storage for the root
device" section in the EC2
documentation](https://docs.aws.amazon.com/AWSEC2/latest/UserGuide/ComponentsAMIs.html#storage-for-the-root-device).

The difference between this builder and the `amazon-ebs` builder is that this
builder is able to build an EBS-backed AMI without launching a new EC2 instance.
This can dramatically speed up AMI builds for organizations who need the extra
fast build.

~&gt; **This is an advanced builder** If you're just getting started with
Packer, we recommend starting with the [amazon-ebs
builder](/docs/builders/amazon-ebs.html), which is much easier to use.

The builder does *not* manage AMIs. Once it creates an AMI and stores it in your
account, it is up to you to use, delete, etc., the AMI.

## How Does it Work?

This builder works by creating a new EBS volume from an existing source AMI and
attaching it into an already-running EC2 instance. Once attached, a
[chroot](https://en.wikipedia.org/wiki/Chroot) is used to provision the system
within that volume. After provisioning, the volume is detached, snapshotted, and
an AMI is made.

Using this process, minutes can be shaved off the AMI creation process because a
new EC2 instance doesn't need to be launched.

There are some restrictions, however. The host EC2 instance where the volume is
attached to must be a similar system (generally the same OS version, kernel
versions, etc.) as the AMI being built. Additionally, this process is much more
expensive because the EC2 instance must be kept running persistently in order to
build AMIs, whereas the other AMI builders start instances on-demand to build
AMIs as needed.

## Configuration Reference

There are many configuration options available for the builder. They are
segmented below into two categories: required and optional parameters. Within
each category, the available configuration keys are alphabetized.

### Required:

-   `access_key` (string) - The access key used to communicate with AWS. [Learn
    how to set this](/docs/builders/amazon.html#specifying-amazon-credentials)

-   `ami_name` (string) - The name of the resulting AMI that will appear when
    managing AMIs in the AWS console or via APIs. This must be unique. To help
    make this unique, use a function like `timestamp` (see [template
    engine](/docs/templates/engine.html) for more info).

-   `secret_key` (string) - The secret key used to communicate with AWS. [Learn
    how to set this](/docs/builders/amazon.html#specifying-amazon-credentials)

-   `source_ami` (string) - The source AMI whose root volume will be copied and
    provisioned on the currently running instance. This must be an EBS-backed AMI
    with a root volume snapshot that you have access to. Note: this is not used
    when `from_scratch` is set to `true`.

### Optional:

-   `ami_description` (string) - The description to set for the
    resulting AMI(s). By default this description is empty. This is a
    [template engine](/docs/templates/engine.html),
    see [Build template data](#build-template-data) for more information.

-   `ami_groups` (array of strings) - A list of groups that have access to
    launch the resulting AMI(s). By default no groups have permission to launch
    the AMI. `all` will make the AMI publicly accessible.

-   `ami_product_codes` (array of strings) - A list of product codes to
    associate with the AMI. By default no product codes are associated with
    the AMI.

-   `ami_regions` (array of strings) - A list of regions to copy the AMI to.
    Tags and attributes are copied along with the AMI. AMI copying takes time
    depending on the size of the AMI, but will generally take many minutes.

-   `ami_users` (array of strings) - A list of account IDs that have access to
    launch the resulting AMI(s). By default no additional users other than the user creating the AMI has permissions to launch it.

-   `ami_virtualization_type` (string) - The type of virtualization for the AMI
    you are building. This option is required to register HVM images. Can be
    `paravirtual` (default) or `hvm`.

-   `chroot_mounts` (array of array of strings) - This is a list of devices
    to mount into the chroot environment. This configuration parameter
    requires some additional documentation which is in the [Chroot Mounts](#Chroot Mounts)
    section. Please read that section for more information on how to
    use this.

-   `command_wrapper` (string) - How to run shell commands. This defaults to
    `{{.Command}}`. This may be useful to set if you want to set environmental
    variables or perhaps run it with `sudo` or so on. This is a configuration
    template where the `.Command` variable is replaced with the command to
    be run. Defaults to `{{.Command}}`.

-   `copy_files` (array of strings) - Paths to files on the running EC2 instance
    that will be copied into the chroot environment prior to provisioning. Defaults
    to `/etc/resolv.conf` so that DNS lookups work. Pass an empty list to skip
    copying `/etc/resolv.conf`. You may need to do this if you're building
    an image that uses systemd.

-   `custom_endpoint_ec2` (string) - This option is useful if you use a cloud
    provider whose API is compatible with aws EC2. Specify another endpoint
    like this `https://ec2.custom.endpoint.com`.

-   `decode_authorization_messages` (boolean) - Enable automatic decoding of any
    encoded authorization (error) messages using the `sts:DecodeAuthorizationMessage` API.
    Note: requires that the effective user/role have permissions to `sts:DecodeAuthorizationMessage`
    on resource `*`. Default `false`.

-   `device_path` (string) - The path to the device where the root volume of the
    source AMI will be attached. This defaults to "" (empty string), which
    forces Packer to find an open device automatically.

-   `ena_support` (boolean) - Enable enhanced networking (ENA but not SriovNetSupport)
<<<<<<< HEAD
    on HVM-compatible AMIs. If `true`, add `ec2:ModifyInstanceAttribute` to your AWS IAM policy.
    Note: you must make sure enhanced networking is enabled on your instance. See [Amazon's
    documentation on enabling enhanced networking](https://docs.aws.amazon.com/AWSEC2/latest/UserGuide/enhanced-networking.html#enabling_enhanced_networking). Default `false`.
=======
    on HVM-compatible AMIs. If set, add `ec2:ModifyInstanceAttribute` to your AWS IAM policy.
    If false, this will disable enhanced networking in the final AMI as opposed to passing
    the setting through unchanged from the source. Note: you must make sure enhanced
    networking is enabled on your instance. See [Amazon's documentation on enabling enhanced
    networking](https://docs.aws.amazon.com/AWSEC2/latest/UserGuide/enhanced-networking.html#enabling_enhanced_networking).
>>>>>>> 9573013d

-   `force_deregister` (boolean) - Force Packer to first deregister an existing
    AMI if one with the same name already exists. Default `false`.

-   `force_delete_snapshot` (boolean) - Force Packer to delete snapshots associated with
    AMIs, which have been deregistered by `force_deregister`. Default `false`.

-   `encrypt_boot` (boolean) - Instruct packer to automatically create a copy of the
    AMI with an encrypted boot volume (discarding the initial unencrypted AMI in the
    process). Packer will always run this operation, even if the base
    AMI has an encrypted boot volume to start with. Default `false`.

-   `kms_key_id` (string) - The ID of the KMS key to use for boot volume encryption.
    This only applies to the main `region`, other regions where the AMI will be copied
    will be encrypted by the default EBS KMS key.

-   `from_scratch` (boolean) - Build a new volume instead of starting from an
    existing AMI root volume snapshot. Default `false`. If `true`, `source_ami` is
    no longer used and the following options become required:
    `ami_virtualization_type`, `pre_mount_commands` and `root_volume_size`. The
    below options are also required in this mode only:

-   `ami_block_device_mappings` (array of block device mappings) - Add one or
    more [block device mappings](http://docs.aws.amazon.com/AWSEC2/latest/UserGuide/block-device-mapping-concepts.html)
    to the AMI. These will be attached when booting a new instance from your
    AMI. Your options here may vary depending on the type of VM you use. The
    block device mappings allow for the following configuration:

    -   `delete_on_termination` (boolean) - Indicates whether the EBS volume is
        deleted on instance termination. Default `false`. **NOTE**: If this
        value is not explicitly set to `true` and volumes are not cleaned up by
        an alternative method, additional volumes will accumulate after
        every build.

    -   `device_name` (string) - The device name exposed to the instance (for
        example, `/dev/sdh` or `xvdh`). Required for every device in the
        block device mapping.

    -   `encrypted` (boolean) - Indicates whether or not to encrypt the volume.

    -   `kms_key_id` (string) - The ARN for the KMS encryption key. When
        specifying `kms_key_id`, `encrypted` needs to be set to `true`.

    -   `iops` (number) - The number of I/O operations per second (IOPS) that the
        volume supports. See the documentation on
        [IOPS](https://docs.aws.amazon.com/AWSEC2/latest/APIReference/API_EbsBlockDevice.html)
        for more information.

    -   `no_device` (boolean) - Suppresses the specified device included in the
        block device mapping of the AMI.

    -   `snapshot_id` (string) - The ID of the snapshot.

    -   `virtual_name` (string) - The virtual device name. See the documentation on
        [Block Device
        Mapping](https://docs.aws.amazon.com/AWSEC2/latest/APIReference/API_BlockDeviceMapping.html)
        for more information.

    -   `volume_size` (number) - The size of the volume, in GiB. Required if not
        specifying a `snapshot_id`.

    -   `volume_type` (string) - The volume type. `gp2` for General Purpose (SSD)
        volumes, `io1` for Provisioned IOPS (SSD) volumes, and `standard` for Magnetic
        volumes

-   `region_kms_key_ids` (map of strings) - a map of regions to copy the ami to,
    along with the custom kms key id to use for encryption for that region.
    Keys must match the regions provided in `ami_regions`. If you just want to
    encrypt using a default ID, you can stick with `kms_key_id` and `ami_regions`.
    If you want a region to be encrypted with that region's default key ID, you can
    use an empty string `""` instead of a key id in this map. (e.g. `"us-east-1": ""`)
    However, you cannot use default key IDs if you are using this in conjunction with
    `snapshot_users` -- in that situation you must use custom keys.

-   `root_device_name` (string) - The root device name. For example, `xvda`.

-   `mfa_code` (string) - The MFA [TOTP](https://en.wikipedia.org/wiki/Time-based_One-time_Password_Algorithm)
    code. This should probably be a user variable since it changes all the time.

-   `mount_path` (string) - The path where the volume will be mounted. This is
    where the chroot environment will be. This defaults to
    `/mnt/packer-amazon-chroot-volumes/{{.Device}}`. This is a configuration template
    where the `.Device` variable is replaced with the name of the device where
    the volume is attached.

-   `mount_partition` (string) - The partition number containing the
    / partition. By default this is the first partition of the volume, (for
    example, `xvda1`) but you can designate the entire block device by setting
    `"mount_partition": "0"` in your config, which will mount `xvda` instead.

-   `mount_options` (array of strings) - Options to supply the `mount` command
    when mounting devices. Each option will be prefixed with `-o` and supplied
    to the `mount` command ran by Packer. Because this command is ran in a
    shell, user discretion is advised. See [this manual page for the mount
    command](http://linuxcommand.org/man_pages/mount8.html) for valid file
    system specific options.

-   `nvme_device_path` (string) - When we call the mount command (by default
    `mount -o device dir`), the string provided in `nvme_mount_path` will
    replace `device` in that command. When this option is not set, `device` in
    that command will be something like `/dev/sdf1`, mirroring the attached
    device name. This assumption works for most instances but will fail with c5
    and m5 instances. In order to use the chroot builder with c5 and m5
    instances, you must manually set `nvme_device_path` and `device_path`.

-   `pre_mount_commands` (array of strings) - A series of commands to execute
    after attaching the root volume and before mounting the chroot. This is not
    required unless using `from_scratch`. If so, this should include any
    partitioning and filesystem creation commands. The path to the device is
    provided by `{{.Device}}`.

-   `profile` (string) - The profile to use in the shared credentials file for
    AWS. See Amazon's documentation on [specifying
    profiles](https://docs.aws.amazon.com/sdk-for-go/v1/developer-guide/configuring-sdk.html#specifying-profiles)
    for more details.

-   `post_mount_commands` (array of strings) - As `pre_mount_commands`, but the
    commands are executed after mounting the root device and before the extra
    mount and copy steps. The device and mount path are provided by
    `{{.Device}}` and `{{.MountPath}}`.

-   `root_volume_size` (number) - The size of the root volume in GB for the
    chroot environment and the resulting AMI. Default size is the snapshot size
    of the `source_ami` unless `from_scratch` is `true`, in which case
    this field must be defined.

-   `root_volume_type` (string) - The type of EBS volume for the chroot environment
     and resulting AMI. The default value is the type of the `source_ami`, unless
    `from_scratch` is `true`, in which case the default value is `gp2`. You can only
     specify `io1` if building based on top of a `source_ami` which is also `io1`.

-   `root_volume_tags` (object of key/value strings) - Tags to apply to the volumes
    that are *launched*. This is a
    [template engine](/docs/templates/engine.html),
    see [Build template data](#build-template-data) for more information.

-   `skip_region_validation` (boolean) - Set to `true` if you want to skip
    validation of the `ami_regions` configuration option. Default `false`.

-   `snapshot_tags` (object of key/value strings) - Tags to apply to snapshot.
    They will override AMI tags if already applied to snapshot. This is a
    [template engine](/docs/templates/engine.html),
    see [Build template data](#build-template-data) for more information.

-   `snapshot_groups` (array of strings) - A list of groups that have access to
    create volumes from the snapshot(s). By default no groups have permission to create
    volumes from the snapshot(s). `all` will make the snapshot publicly accessible.

-   `snapshot_users` (array of strings) - A list of account IDs that have access to
    create volumes from the snapshot(s). By default no additional users other than the
    user creating the AMI has permissions to create volumes from the backing snapshot(s).

-   `source_ami_filter` (object) - Filters used to populate the `source_ami` field.
    Example:

    ``` json
    "source_ami_filter": {
      "filters": {
        "virtualization-type": "hvm",
        "name": "ubuntu/images/*ubuntu-xenial-16.04-amd64-server-*",
        "root-device-type": "ebs"
      },
      "owners": ["099720109477"],
      "most_recent": true
    }
    ```

    This selects the most recent Ubuntu 16.04 HVM EBS AMI from Canonical.
    NOTE: This will fail unless *exactly* one AMI is returned. In the above
    example, `most_recent` will cause this to succeed by selecting the newest image.

    -   `filters` (map of strings) - filters used to select a `source_ami`.
        NOTE: This will fail unless *exactly* one AMI is returned.
        Any filter described in the docs for [DescribeImages](http://docs.aws.amazon.com/AWSEC2/latest/APIReference/API_DescribeImages.html)
        is valid.

    -   `owners` (array of strings) - Filters the images by their owner. You may
        specify one or more AWS account IDs, "self" (which will use the account
        whose credentials you are using to run Packer), or an AWS owner alias:
        for example, "amazon", "aws-marketplace", or "microsoft".
        This option is required for security reasons.

    -   `most_recent` (boolean) - Selects the newest created image when `true`.
        This is most useful for selecting a daily distro build.

    You may set this in place of `source_ami` or in conjunction with it. If you
    set this in conjunction with `source_ami`, the `source_ami` will be added to
    the filter. The provided `source_ami` must meet all of the filtering criteria
    provided in `source_ami_filter`; this pins the AMI returned by the filter,
    but will cause Packer to fail if the `source_ami` does not exist.

-   `sriov_support` (boolean) - Enable enhanced networking (SriovNetSupport but not ENA)
    on HVM-compatible AMIs. If `true`, add `ec2:ModifyInstanceAttribute` to your AWS IAM
    policy. Note: you must make sure enhanced networking is enabled on your instance. See [Amazon's
    documentation on enabling enhanced networking](https://docs.aws.amazon.com/AWSEC2/latest/UserGuide/enhanced-networking.html#enabling_enhanced_networking).
    Default `false`.

-   `tags` (object of key/value strings) - Tags applied to the AMI. This is a
    [template engine](/docs/templates/engine.html),
    see [Build template data](#build-template-data) for more information.

## Basic Example

Here is a basic example. It is completely valid except for the access keys:

``` json
{
  "type": "amazon-chroot",
  "access_key": "YOUR KEY HERE",
  "secret_key": "YOUR SECRET KEY HERE",
  "source_ami": "ami-e81d5881",
  "ami_name": "packer-amazon-chroot {{timestamp}}"
}
```

## Chroot Mounts

The `chroot_mounts` configuration can be used to mount specific devices within
the chroot. By default, the following additional mounts are added into the
chroot by Packer:

-   `/proc` (proc)
-   `/sys` (sysfs)
-   `/dev` (bind to real `/dev`)
-   `/dev/pts` (devpts)
-   `/proc/sys/fs/binfmt_misc` (binfmt\_misc)

These default mounts are usually good enough for anyone and are sane defaults.
However, if you want to change or add the mount points, you may using the
`chroot_mounts` configuration. Here is an example configuration which only
mounts `/proc` and `/dev`:

``` json
{
  "chroot_mounts": [
    ["proc", "proc", "/proc"],
    ["bind", "/dev", "/dev"]
  ]
}
```

`chroot_mounts` is a list of a 3-tuples of strings. The three components of the
3-tuple, in order, are:

-   The filesystem type. If this is "bind", then Packer will properly bind the
    filesystem to another mount point.

-   The source device.

-   The mount directory.

## Parallelism

A quick note on parallelism: it is perfectly safe to run multiple *separate*
Packer processes with the `amazon-chroot` builder on the same EC2 instance. In
fact, this is recommended as a way to push the most performance out of your AMI
builds.

Packer properly obtains a process lock for the parallelism-sensitive parts of
its internals such as finding an available device.

## Gotchas

### Unmounting the Filesystem
One of the difficulties with using the chroot builder is that your provisioning
scripts must not leave any processes running or packer will be unable to unmount
the filesystem.

For debian based distributions you can setup a
[policy-rc.d](http://people.debian.org/~hmh/invokerc.d-policyrc.d-specification.txt)
file which will prevent packages installed by your provisioners from starting
services:

``` json
{
  "type": "shell",
  "inline": [
    "echo '#!/bin/sh' > /usr/sbin/policy-rc.d",
    "echo 'exit 101' >> /usr/sbin/policy-rc.d",
    "chmod a+x /usr/sbin/policy-rc.d"
  ]
},

// ...

{
  "type": "shell",
  "inline": [
    "rm -f /usr/sbin/policy-rc.d"
  ]
}
```

### Using Instances with NVMe block devices.
In C5, C5d, M5, and i3.metal instances, EBS volumes are exposed as NVMe block
devices [reference](https://docs.aws.amazon.com/AWSEC2/latest/UserGuide/nvme-ebs-volumes.html).
In order to correctly mount these devices, you have to do some extra legwork,
involving the `nvme_device_path` option above. Read that for more information.

A working example for mounting an NVMe device is below:

```
{
  "variables": {
    "region" : "us-east-2"
  },
  "builders": [
    {
      "type": "amazon-chroot",
      "region": "{{user `region`}}",
      "source_ami_filter": {
        "filters": {
        "virtualization-type": "hvm",
        "name": "amzn-ami-hvm-*",
        "root-device-type": "ebs"
        },
        "owners": ["137112412989"],
        "most_recent": true
      },
      "ena_support": true,
      "ami_name": "amazon-chroot-test-{{timestamp}}",
      "nvme_device_path": "/dev/nvme1n1p",
      "device_path": "/dev/sdf"
    }
  ],

  "provisioners": [
    {
      "type": "shell",
      "inline": ["echo Test > /tmp/test.txt"]
    }
  ]
}
```

Note that in the `nvme_device_path` you must end with the `p`; if you try to
define the partition in this path (e.g. `nvme_device_path`: `/dev/nvme1n1p1`)
and haven't also set the `"mount_partition": 0`, a `1` will be appended to the
`nvme_device_path` and Packer will fail.

## Building From Scratch

This example demonstrates the essentials of building an image from scratch. A
15G gp2 (SSD) device is created (overriding the default of standard/magnetic).
The device setup commands partition the device with one partition for use as an
HVM image and format it ext4. This builder block should be followed by
provisioning commands to install the os and bootloader.

``` json
{
  "type": "amazon-chroot",
  "ami_name": "packer-from-scratch {{timestamp}}",
  "from_scratch": true,
  "ami_virtualization_type": "hvm",
  "pre_mount_commands": [
    "parted {{.Device}} mklabel msdos mkpart primary 1M 100% set 1 boot on print",
    "mkfs.ext4 {{.Device}}1"
  ],
  "root_volume_size": 15,
  "root_device_name": "xvda",
  "ami_block_device_mappings": [
    {
      "device_name": "xvda",
      "delete_on_termination": true,
      "volume_type": "gp2"
    }
  ]
}
```

## Build template data

The available variables are:

- `BuildRegion` - The region (for example `eu-central-1`) where Packer is building the AMI.
- `SourceAMI` - The source AMI ID (for example `ami-a2412fcd`) used to build the AMI.
- `SourceAMIName` - The source AMI Name (for example `ubuntu/images/ebs-ssd/ubuntu-xenial-16.04-amd64-server-20180306`) used to build the AMI.
- `SourceAMITags` - The source AMI Tags, as a `map[string]string` object.<|MERGE_RESOLUTION|>--- conflicted
+++ resolved
@@ -131,17 +131,11 @@
     forces Packer to find an open device automatically.
 
 -   `ena_support` (boolean) - Enable enhanced networking (ENA but not SriovNetSupport)
-<<<<<<< HEAD
-    on HVM-compatible AMIs. If `true`, add `ec2:ModifyInstanceAttribute` to your AWS IAM policy.
-    Note: you must make sure enhanced networking is enabled on your instance. See [Amazon's
-    documentation on enabling enhanced networking](https://docs.aws.amazon.com/AWSEC2/latest/UserGuide/enhanced-networking.html#enabling_enhanced_networking). Default `false`.
-=======
     on HVM-compatible AMIs. If set, add `ec2:ModifyInstanceAttribute` to your AWS IAM policy.
     If false, this will disable enhanced networking in the final AMI as opposed to passing
     the setting through unchanged from the source. Note: you must make sure enhanced
     networking is enabled on your instance. See [Amazon's documentation on enabling enhanced
     networking](https://docs.aws.amazon.com/AWSEC2/latest/UserGuide/enhanced-networking.html#enabling_enhanced_networking).
->>>>>>> 9573013d
 
 -   `force_deregister` (boolean) - Force Packer to first deregister an existing
     AMI if one with the same name already exists. Default `false`.
